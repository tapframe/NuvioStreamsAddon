--- conflicted
+++ resolved
@@ -1166,7 +1166,8 @@
 
     // Final decision based on all strategies with STRICTER validation
     if (bestResult.url) {
-<<<<<<< HEAD
+
+
         let isAiValidated = false;
         let useResult = false;
 
@@ -1186,29 +1187,6 @@
                 year: bestResult.year
             };
 
-=======
-
-
-        let isAiValidated = false;
-        let useResult = false;
-
-        // --- BEGIN: Gemini as Primary Validator ---
-        if (process.env.GEMINI_API_KEY) {
-            console.log(`[Gemini] Best candidate found (score: ${bestResult.score.toFixed(1)}). Passing to AI for primary validation...`);
-            
-            const tmdbDataForAi = {
-                title: originalTmdbTitle,
-                year: mediaYear,
-                type: tmdbType,
-                alternativeTitles: tmdbAllTitles.filter(t => t !== originalTmdbTitle)
-            };
-
-            const candidateDataForAi = {
-                title: bestResult.title,
-                year: bestResult.year
-            };
-
->>>>>>> d8217590
             const aiValidation = await validateTitleWithGemini(tmdbDataForAi, candidateDataForAi);
 
             if (aiValidation.match === true) {
@@ -1244,10 +1222,7 @@
             console.log(`  Best overall match: ${bestResult.url} (Score: ${bestResult.score.toFixed(1)}, Strategy: ${bestResult.strategy}) ${confidenceMsg}`);
             
             // Always save AI-validated or high-score results to cache
-<<<<<<< HEAD
-=======
-
->>>>>>> d8217590
+
             if (process.env.DISABLE_CACHE !== 'true') {
                 await saveToCache(searchTermKey, bestResult.url, cacheSubDir);
             }
