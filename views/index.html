--- conflicted
+++ resolved
@@ -1807,19 +1807,13 @@
         <div class="card main-card">
             <div class="elfhosted-badge">Private Instance</div>
             <div class="card-header">
-<<<<<<< HEAD
-=======
-
->>>>>>> d8217590
+
                 <div style="display: flex; justify-content: center; align-items: center; margin-bottom: 1.5rem;">
                     <img src="https://raw.githubusercontent.com/tapframe/NuvioStreaming/main/assets/titlelogo.png" alt="Nuvio Streams Logo" class="logo" style="max-width: 180px; height: auto; margin-right: 1.5rem; margin-bottom: 0;">
                     <img src="https://store.elfhosted.com/wp-content/uploads/2024/11/logo.svg" alt="ElfHosted Logo" style="height: 100px; margin-left: 1.5rem;">
                 </div>
                 <h1>Nuvio Streams | Elfhosted</h1>
-<<<<<<< HEAD
-=======
-
->>>>>>> d8217590
+
             </div>
             <div class="card-body">
                 <!-- REMOVE URGENT MIGRATION TOOL SECTION -->
@@ -1831,10 +1825,6 @@
                     <p style="font-size: 1.1rem; margin-bottom: 0.5rem; color: #fff;">
                         <span style="font-weight: 600; color: var(--elfhosted-primary-light);"> PREMIUM PRIVATE INSTANCE </span>
                     </p>
-<<<<<<< HEAD
-                    <p style="text-align: center; margin-bottom: 0.75rem;">
-                        Hosting infrastructure donated by <a href="https://elfhosted.com/" target="_blank" style="color: #00c16e; font-weight: 600; text-decoration: none;">ElfHosted</a> ❤️, and independently maintained by <a href="https://hayd.uk" target="_blank" style="color: #00a3ff; font-weight: 600; text-decoration: none;">Hayduk</a>. See the <a href="https://stremio-addons-guide.elfhosted.com/" target="_blank" style="color: #00a3ff; font-weight: 600; text-decoration: none;">ElfHosted Stremio Addons Guide</a> for more addons, or grab <a href="https://store.elfhosted.com/product/nuviostreams/" target="_blank" style="color: #00c16e; font-weight: 600; text-decoration: none;">your own isolated, private instance</a> (<i>directly supports your developer!</i>)
-=======
                     <p style="margin-bottom: 0.75rem; font-size: 0.95rem;">
                         Your dedicated instance is hosted by <a href="https://elfhosted.com/" target="_blank" style="color: var(--elfhosted-secondary-light); font-weight: 600; text-decoration: none;">ElfHosted</a> and maintained by <a href="https://hayd.uk" target="_blank" style="color: var(--elfhosted-primary-light); font-weight: 600; text-decoration: none;">Hayduk</a>.
                     </p>
@@ -1842,7 +1832,6 @@
                     <p style="text-align: center; margin-bottom: 0.75rem;">
                         Hosting infrastructure donated by <a href="https://elfhosted.com/" target="_blank" style="color: #00c16e; font-weight: 600; text-decoration: none;">ElfHosted</a> ❤️, and independently maintained by <a href="https://hayd.uk" target="_blank" style="color: #00a3ff; font-weight: 600; text-decoration: none;">Hayduk</a>. See the <a href="https://stremio-addons-guide.elfhosted.com/" target="_blank" style="color: #00a3ff; font-weight: 600; text-decoration: none;">ElfHosted Stremio Addons Guide</a> for more addons, or grab <a href="https://store.elfhosted.com/product/nuviostreams/" target="_blank" style="color: #00c16e; font-weight: 600; text-decoration: none;">your own isolated, private instance</a> (<i>directly supports your developer!</i>)
 
->>>>>>> d8217590
                     </p>
                     
                     <!-- Toggle button for private instance features -->
@@ -1915,13 +1904,9 @@
                     <div class="provider-item">
                         <div class="provider-icon cuevana-icon">🇨</div> <!-- Placeholder icon, can be updated -->
                         <div class="provider-name">Cuevana</div>
-<<<<<<< HEAD
+
                         <span class="provider-detail" style="color: #ff8c00;">LATAM Provider (ElfHosted Private Instance Exclusive)</span>
-=======
-
-                        <span class="provider-detail" style="color: #ff8c00;">LATAM Provider (ElfHosted Private Instance Exclusive)</span>
-
->>>>>>> d8217590
+
                     </div>
                     <div class="provider-item">
                         <div class="provider-icon vidsrc-icon">🎬</div>
@@ -2007,15 +1992,10 @@
                         </div>
                         <div class="provider-checkbox-item" style="display: none; align-items: center; justify-content: space-between; margin-bottom: 0.6rem;">
                             <div style="display: flex; align-items: center;">
-<<<<<<< HEAD
+
                                 <input type="checkbox" id="providerCuevana" name="providerSelect" value="cuevana" disabled style="margin-right: 0.5rem; accent-color: var(--primary); opacity: 0.5;">
                                 <label for="providerCuevana" style="font-size: 0.9rem; opacity: 0.5;">Cuevana (ElfHosted Private Instance Exclusive)</label>
-=======
-
-                                <input type="checkbox" id="providerCuevana" name="providerSelect" value="cuevana" disabled style="margin-right: 0.5rem; accent-color: var(--primary); opacity: 0.5;">
-                                <label for="providerCuevana" style="font-size: 0.9rem; opacity: 0.5;">Cuevana (ElfHosted Private Instance Exclusive)</label>
-
->>>>>>> d8217590
+
                             </div>
                             <select id="qualityCuevana" name="providerQuality" data-provider="cuevana" class="provider-sort-select">
                                 <option value="all" selected>All Qualities</option>
@@ -2196,13 +2176,9 @@
                 </div>
             </div>
             <div class="card-footer">
-<<<<<<< HEAD
+
                 <span class="footer-text">Nuvio Streams | Elfhosted • Seamless Streaming, Elevated</span>
-=======
-
-                <span class="footer-text">Nuvio Streams | Elfhosted • Seamless Streaming, Elevated</span>
-
->>>>>>> d8217590
+
                 <div class="footer-text">
                     Developed by <a href="https://github.com/tapframe" target="_blank" class="github-link">TapFrame</a> 
                     <span style="margin: 0 0.5rem;">•</span>
@@ -3473,10 +3449,7 @@
         'floating-chat.donateButton.text-color': '#fff'
       });
     </script>
-<<<<<<< HEAD
-=======
-
->>>>>>> d8217590
+
     
     <!-- Discord button -->
     <div style="position: fixed; bottom: 20px; right: 20px; z-index: 999;">
@@ -3487,9 +3460,6 @@
             Join Discord
         </a>
     </div>
-<<<<<<< HEAD
-=======
-
->>>>>>> d8217590
+
 </body>
 </html> 